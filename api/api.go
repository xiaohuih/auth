package api

import (
	"context"
	"net/http"
	"os"
	"os/signal"
	"regexp"
	"syscall"
	"time"

	"github.com/didip/tollbooth/v5"
	"github.com/didip/tollbooth/v5/limiter"
	"github.com/go-chi/chi"
	"github.com/gofrs/uuid"
	"github.com/imdario/mergo"
	"github.com/netlify/gotrue/conf"
	"github.com/netlify/gotrue/mailer"
	"github.com/netlify/gotrue/storage"
	"github.com/rs/cors"
	"github.com/sebest/xff"
	"github.com/sirupsen/logrus"
)

const (
	audHeaderName  = "X-JWT-AUD"
	defaultVersion = "unknown version"
)

var bearerRegexp = regexp.MustCompile(`^(?:B|b)earer (\S+$)`)

// API is the main REST API
type API struct {
	handler http.Handler
	db      *storage.Connection
	config  *conf.GlobalConfiguration
	version string
}

// ListenAndServe starts the REST API
func (a *API) ListenAndServe(hostAndPort string) {
	log := logrus.WithField("component", "api")
	server := &http.Server{
		Addr:    hostAndPort,
		Handler: a.handler,
	}

	done := make(chan struct{})
	defer close(done)
	go func() {
		waitForTermination(log, done)
		ctx, cancel := context.WithTimeout(context.Background(), time.Minute)
		defer cancel()
		server.Shutdown(ctx)
	}()

	if err := server.ListenAndServe(); err != http.ErrServerClosed {
		log.WithError(err).Fatal("http server listen failed")
	}
}

// WaitForShutdown blocks until the system signals termination or done has a value
func waitForTermination(log logrus.FieldLogger, done <-chan struct{}) {
	signals := make(chan os.Signal, 1)
	signal.Notify(signals, os.Interrupt, syscall.SIGTERM, syscall.SIGINT)
	select {
	case sig := <-signals:
		log.Infof("Triggering shutdown from signal %s", sig)
	case <-done:
		log.Infof("Shutting down...")
	}
}

// NewAPI instantiates a new REST API
func NewAPI(globalConfig *conf.GlobalConfiguration, db *storage.Connection) *API {
	return NewAPIWithVersion(context.Background(), globalConfig, db, defaultVersion)
}

// NewAPIWithVersion creates a new REST API using the specified version
func NewAPIWithVersion(ctx context.Context, globalConfig *conf.GlobalConfiguration, db *storage.Connection, version string) *API {
	api := &API{config: globalConfig, db: db, version: version}

	xffmw, _ := xff.Default()
	logger := newStructuredLogger(logrus.StandardLogger())

	r := newRouter()
	r.UseBypass(xffmw.Handler)
	r.Use(addRequestID(globalConfig))
	r.Use(recoverer)
	r.UseBypass(tracer)

	r.Get("/health", api.HealthCheck)

	r.Route("/callback", func(r *router) {
		r.UseBypass(logger)
		r.Use(api.loadOAuthState)

		if globalConfig.MultiInstanceMode {
			r.Use(api.loadInstanceConfig)
		}
		r.Get("/", api.ExternalProviderCallback)
		r.Post("/", api.ExternalProviderCallback)
	})

	r.Route("/", func(r *router) {
		r.UseBypass(logger)

		if globalConfig.MultiInstanceMode {
			r.Use(api.loadJWSSignatureHeader)
			r.Use(api.loadInstanceConfig)
		}

		r.Get("/settings", api.Settings)

		r.Get("/authorize", api.ExternalProviderRedirect)

		sharedLimiter := api.limitEmailSentHandler()
		r.With(sharedLimiter).With(api.requireAdminCredentials).Post("/invite", api.Invite)
		r.With(sharedLimiter).With(api.verifyCaptcha).Post("/signup", api.Signup)
		r.With(sharedLimiter).With(api.verifyCaptcha).With(api.requireEmailProvider).Post("/recover", api.Recover)
		r.With(sharedLimiter).With(api.verifyCaptcha).Post("/magiclink", api.MagicLink)

		r.With(sharedLimiter).With(api.verifyCaptcha).Post("/otp", api.Otp)

		r.With(api.limitHandler(
			// Allow requests at the specified rate per 5 minutes.
			tollbooth.NewLimiter(api.config.RateLimitTokenRefresh/(60*5), &limiter.ExpirableOptions{
				DefaultExpirationTTL: time.Hour,
			}).SetBurst(30),
		)).Post("/token", api.Token)

		r.With(api.limitHandler(
			// Allow requests at the specified rate per 5 minutes.
			tollbooth.NewLimiter(api.config.RateLimitVerify/(60*5), &limiter.ExpirableOptions{
				DefaultExpirationTTL: time.Hour,
			}).SetBurst(30),
		)).Route("/verify", func(r *router) {
			r.Get("/", api.Verify)
			r.Post("/", api.Verify)
		})

		r.With(api.requireAuthentication).Post("/logout", api.Logout)

		r.Route("/reauthenticate", func(r *router) {
			r.Use(api.requireAuthentication)
			r.Get("/", api.Reauthenticate)
		})

		r.Route("/user", func(r *router) {
			r.Use(api.requireAuthentication)
			r.Get("/", api.UserGet)
			r.With(sharedLimiter).Put("/", api.UserUpdate)
			r.Route("/{user_id}", func(r *router) {
				r.Use(api.loadUser)
				r.Route("/factor", func(r *router) {
					r.Post("/", api.EnrollFactor)
					r.Route("/{factor_id}", func(r *router) {
						r.Use(api.loadFactor)
						r.Post("/verify", api.VerifyFactor)
						r.Post("/challenge", api.ChallengeFactor)

					})
				})
				r.Post("/recovery_codes", api.GenerateRecoveryCodes)
			})

		})

		r.Route("/admin", func(r *router) {
			r.Use(api.requireAdminCredentials)

			r.Route("/audit", func(r *router) {
				r.Get("/", api.adminAuditLog)
			})

			r.Route("/users", func(r *router) {
				r.Get("/", api.adminUsers)
				r.Post("/", api.adminUserCreate)

				r.Route("/{user_id}", func(r *router) {
					r.Use(api.loadUser)
<<<<<<< HEAD
					r.Route("/factors", func(r *router) {
						r.Use(api.loadFactor)
						r.Get("/", adminUserGetFactors)
						r.Delete("/{factor_id}", api.adminUserDeleteFactor)
						r.Get("/{factor_id}", api.adminUserGetFactor)
					})
					r.Delete("/recovery_codes", api.adminUserDeleteRecoveryCodes)
=======

>>>>>>> 22effe77
					r.Get("/", api.adminUserGet)
					r.Put("/", api.adminUserUpdate)
					r.Delete("/", api.adminUserDelete)
				})
			})

			r.Post("/generate_link", api.GenerateLink)
		})

		r.Route("/saml", func(r *router) {
			r.Route("/acs", func(r *router) {
				r.Use(api.loadSAMLState)
				r.Post("/", api.ExternalProviderCallback)
			})

			r.Get("/metadata", api.SAMLMetadata)
		})
	})

	if globalConfig.MultiInstanceMode {
		// Operator microservice API
		r.WithBypass(logger).Get("/", api.GetAppManifest)
		r.Route("/instances", func(r *router) {
			r.UseBypass(logger)

			r.Post("/", api.CreateInstance)
			r.Route("/{instance_id}", func(r *router) {
				r.Use(api.loadInstance)

				r.Get("/", api.GetInstance)
				r.Put("/", api.UpdateInstance)
				r.Delete("/", api.DeleteInstance)
			})
		})
	}

	corsHandler := cors.New(cors.Options{
		AllowedMethods:   []string{http.MethodGet, http.MethodPost, http.MethodPut, http.MethodDelete},
		AllowedHeaders:   []string{"Accept", "Authorization", "Content-Type", audHeaderName, useCookieHeader},
		AllowCredentials: true,
	})

	api.handler = corsHandler.Handler(chi.ServerBaseContext(ctx, r))
	return api
}

// NewAPIFromConfigFile creates a new REST API using the provided configuration file.
func NewAPIFromConfigFile(filename string, version string) (*API, *conf.Configuration, error) {
	globalConfig, err := conf.LoadGlobal(filename)
	if err != nil {
		return nil, nil, err
	}

	config, err := conf.LoadConfig(filename)
	if err != nil {
		return nil, nil, err
	}

	ctx, err := WithInstanceConfig(context.Background(), config, uuid.Nil)
	if err != nil {
		logrus.Fatalf("Error loading instance config: %+v", err)
	}

	db, err := storage.Dial(globalConfig)
	if err != nil {
		return nil, nil, err
	}

	return NewAPIWithVersion(ctx, globalConfig, db, version), config, nil
}

// HealthCheck endpoint indicates if the gotrue api service is available
func (a *API) HealthCheck(w http.ResponseWriter, r *http.Request) error {
	return sendJSON(w, http.StatusOK, map[string]string{
		"version":     a.version,
		"name":        "GoTrue",
		"description": "GoTrue is a user registration and authentication API",
	})
}

// WithInstanceConfig adds the instanceID and tenant config to the context
func WithInstanceConfig(ctx context.Context, config *conf.Configuration, instanceID uuid.UUID) (context.Context, error) {
	ctx = withConfig(ctx, config)
	ctx = withInstanceID(ctx, instanceID)
	return ctx, nil
}

// Mailer returns NewMailer with the current tenant config
func (a *API) Mailer(ctx context.Context) mailer.Mailer {
	config := a.getConfig(ctx)
	return mailer.NewMailer(config)
}

func (a *API) getConfig(ctx context.Context) *conf.Configuration {
	obj := ctx.Value(configKey)
	if obj == nil {
		return nil
	}

	config := obj.(*conf.Configuration)

	// Merge global & per-instance external config for multi-instance mode
	if a.config.MultiInstanceMode {
		extConfig := (*a.config).External
		if err := mergo.MergeWithOverwrite(&extConfig, config.External); err != nil {
			return nil
		}
		config.External = extConfig

		// Merge global & per-instance smtp config for multi-instance mode
		smtpConfig := (*a.config).SMTP
		if err := mergo.MergeWithOverwrite(&smtpConfig, config.SMTP); err != nil {
			return nil
		}
		config.SMTP = smtpConfig
	}

	return config
}<|MERGE_RESOLUTION|>--- conflicted
+++ resolved
@@ -179,7 +179,6 @@
 
 				r.Route("/{user_id}", func(r *router) {
 					r.Use(api.loadUser)
-<<<<<<< HEAD
 					r.Route("/factors", func(r *router) {
 						r.Use(api.loadFactor)
 						r.Get("/", adminUserGetFactors)
@@ -187,9 +186,7 @@
 						r.Get("/{factor_id}", api.adminUserGetFactor)
 					})
 					r.Delete("/recovery_codes", api.adminUserDeleteRecoveryCodes)
-=======
-
->>>>>>> 22effe77
+
 					r.Get("/", api.adminUserGet)
 					r.Put("/", api.adminUserUpdate)
 					r.Delete("/", api.adminUserDelete)
