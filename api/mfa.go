--- conflicted
+++ resolved
@@ -57,53 +57,6 @@
 	Code string `json:"code"`
 }
 
-<<<<<<< HEAD
-=======
-// RecoveryCodesResponse represents a successful recovery code generation response
-type RecoveryCodesResponse struct {
-	RecoveryCodes []string `json:"recovery_codes"`
-}
-
-func (a *API) GenerateRecoveryCodes(w http.ResponseWriter, r *http.Request) error {
-	ctx := r.Context()
-	user := getUser(ctx)
-	instanceID := getInstanceID(ctx)
-	recoveryCodeModels := []*models.RecoveryCode{}
-	var terr error
-	var recoveryCode string
-	var recoveryCodes []string
-	var recoveryCodeModel *models.RecoveryCode
-	for i := 0; i < models.NumRecoveryCodes; i++ {
-		recoveryCode = crypto.SecureToken(models.RecoveryCodeLength)
-		recoveryCodeModel, terr = models.NewRecoveryCode(user, recoveryCode)
-		if terr != nil {
-			return internalServerError("Error creating recovery code").WithInternalError(terr)
-		}
-		recoveryCodes = append(recoveryCodes, recoveryCode)
-		recoveryCodeModels = append(recoveryCodeModels, recoveryCodeModel)
-	}
-	terr = a.db.Transaction(func(tx *storage.Connection) error {
-		for _, recoveryCodeModel := range recoveryCodeModels {
-			if terr = tx.Create(recoveryCodeModel); terr != nil {
-				return terr
-			}
-		}
-
-		if terr := models.NewAuditLogEntry(tx, instanceID, user, models.GenerateRecoveryCodesAction, r.RemoteAddr, nil); terr != nil {
-			return terr
-		}
-		return nil
-	})
-	if terr != nil {
-		return terr
-	}
-
-	return sendJSON(w, http.StatusOK, &RecoveryCodesResponse{
-		RecoveryCodes: recoveryCodes,
-	})
-}
-
->>>>>>> a1e5afb6
 func (a *API) EnrollFactor(w http.ResponseWriter, r *http.Request) error {
 	const factorPrefix = "factor"
 	const imageSideLength = 300
