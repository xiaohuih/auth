package api

import (
	"context"
	"encoding/json"
	"fmt"
	"net/http"
	"time"

	"github.com/netlify/gotrue/conf"
	"github.com/netlify/gotrue/crypto"
	"github.com/netlify/gotrue/mailer"
	"github.com/netlify/gotrue/models"
	"github.com/netlify/gotrue/storage"
	"github.com/pkg/errors"
	"github.com/sethvargo/go-password/password"
	"github.com/sirupsen/logrus"
)

var (
	MaxFrequencyLimitError error = errors.New("Frequency limit reached")
	configFile                   = ""
)

type GenerateLinkParams struct {
	Type       string                 `json:"type"`
	Email      string                 `json:"email"`
	Password   string                 `json:"password"`
	Data       map[string]interface{} `json:"data"`
	RedirectTo string                 `json:"redirect_to"`
}

func (a *API) GenerateLink(w http.ResponseWriter, r *http.Request) error {
	ctx := r.Context()
	config := a.getConfig(ctx)
	mailer := a.Mailer(ctx)
	instanceID := getInstanceID(ctx)
	adminUser := getAdminUser(ctx)

	params := &GenerateLinkParams{}
	jsonDecoder := json.NewDecoder(r.Body)

	if err := jsonDecoder.Decode(params); err != nil {
		return badRequestError("Could not read body: %v", err)
	}

	if err := a.validateEmail(ctx, params.Email); err != nil {
		return err
	}

	aud := a.requestAud(ctx, r)
	user, err := models.FindUserByEmailAndAudience(a.db, instanceID, params.Email, aud)
	if err != nil {
		if models.IsNotFoundError(err) {
			if params.Type == "magiclink" {
				params.Type = "signup"
				params.Password, err = password.Generate(64, 10, 0, false, true)
				if err != nil {
					return internalServerError("error creating user").WithInternalError(err)
				}
			} else if params.Type == "recovery" {
				return notFoundError(err.Error())
			}
		} else {
			return internalServerError("Database error finding user").WithInternalError(err)
		}
	}

	var url string
	referrer := a.getRedirectURLOrReferrer(r, params.RedirectTo)
	now := time.Now()
	err = a.db.Transaction(func(tx *storage.Connection) error {
		var terr error
		switch params.Type {
		case "magiclink", "recovery":
			if terr = models.NewAuditLogEntry(tx, instanceID, user, models.UserRecoveryRequestedAction, nil); terr != nil {
				return terr
			}
			user.RecoveryToken = crypto.SecureToken()
			user.RecoverySentAt = &now
			terr = errors.Wrap(tx.UpdateOnly(user, "recovery_token", "recovery_sent_at"), "Database error updating user for recovery")
		case "invite":
			if user != nil {
				if user.IsConfirmed() {
					return unprocessableEntityError(DuplicateEmailMsg)
				}
			} else {
				signupParams := &SignupParams{
					Email:    params.Email,
					Data:     params.Data,
					Provider: "email",
					Aud:      aud,
				}
				user, terr = a.signupNewUser(ctx, tx, signupParams)
				if terr != nil {
					return terr
				}
			}
			if terr = models.NewAuditLogEntry(tx, instanceID, adminUser, models.UserInvitedAction, map[string]interface{}{
				"user_id":    user.ID,
				"user_email": user.Email,
			}); terr != nil {
				return terr
			}
			user.ConfirmationToken = crypto.SecureToken()
			user.ConfirmationSentAt = &now
			user.InvitedAt = &now
			terr = errors.Wrap(tx.UpdateOnly(user, "confirmation_token", "confirmation_sent_at", "invited_at"), "Database error updating user for invite")
		case "signup":
			if user != nil {
				if user.IsConfirmed() {
					return unprocessableEntityError(DuplicateEmailMsg)
				}
				if err := user.UpdateUserMetaData(tx, params.Data); err != nil {
					return internalServerError("Database error updating user").WithInternalError(err)
				}
			} else {
				if params.Password == "" {
					return unprocessableEntityError("Signup requires a valid password")
				}
				if len(params.Password) < config.PasswordMinLength {
					return unprocessableEntityError(fmt.Sprintf("Password should be at least %d characters", config.PasswordMinLength))
				}
				signupParams := &SignupParams{
					Email:    params.Email,
					Password: params.Password,
					Data:     params.Data,
					Provider: "email",
					Aud:      aud,
				}
				user, terr = a.signupNewUser(ctx, tx, signupParams)
				if terr != nil {
					return terr
				}
			}
			user.ConfirmationToken = crypto.SecureToken()
			user.ConfirmationSentAt = &now
			terr = errors.Wrap(tx.UpdateOnly(user, "confirmation_token", "confirmation_sent_at"), "Database error updating user for confirmation")
		default:
			return badRequestError("Invalid email action link type requested: %v", params.Type)
		}

		if terr != nil {
			return terr
		}

		url, terr = mailer.GetEmailActionLink(user, params.Type, referrer)
		if terr != nil {
			return terr
		}
		return nil
	})

	if err != nil {
		return err
	}

	resp := make(map[string]interface{})
	u, err := json.Marshal(user)
	if err != nil {
		return internalServerError("User serialization error").WithInternalError(err)
	}
	if err = json.Unmarshal(u, &resp); err != nil {
		return internalServerError("User serialization error").WithInternalError(err)
	}
	resp["action_link"] = url

	return sendJSON(w, http.StatusOK, resp)
}

func sendConfirmation(tx *storage.Connection, u *models.User, mailer mailer.Mailer, maxFrequency time.Duration, referrerURL string) error {
	var err error
	if u.ConfirmationSentAt != nil && !u.ConfirmationSentAt.Add(maxFrequency).Before(time.Now()) {
		return MaxFrequencyLimitError
	}
	oldToken := u.ConfirmationToken
	u.ConfirmationToken, err = generateUniqueEmailOtp(tx, confirmationToken)
	if err != nil {
		return err
	}
	now := time.Now()
	if err := mailer.ConfirmationMail(u, referrerURL); err != nil {
		u.ConfirmationToken = oldToken
		return errors.Wrap(err, "Error sending confirmation email")
	}
	u.ConfirmationSentAt = &now
	return errors.Wrap(tx.UpdateOnly(u, "confirmation_token", "confirmation_sent_at"), "Database error updating user for confirmation")
}

func sendInvite(tx *storage.Connection, u *models.User, mailer mailer.Mailer, referrerURL string) error {
	var err error
	oldToken := u.ConfirmationToken
	u.ConfirmationToken, err = generateUniqueEmailOtp(tx, confirmationToken)
	if err != nil {
		return err
	}
	now := time.Now()
	if err := mailer.InviteMail(u, referrerURL); err != nil {
		u.ConfirmationToken = oldToken
		return errors.Wrap(err, "Error sending invite email")
	}
	u.InvitedAt = &now
	u.ConfirmationSentAt = &now
	return errors.Wrap(tx.UpdateOnly(u, "confirmation_token", "confirmation_sent_at", "invited_at"), "Database error updating user for invite")
}

func (a *API) sendPasswordRecovery(tx *storage.Connection, u *models.User, mailer mailer.Mailer, maxFrequency time.Duration, referrerURL string) error {
	var err error
	if u.RecoverySentAt != nil && !u.RecoverySentAt.Add(maxFrequency).Before(time.Now()) {
		return MaxFrequencyLimitError
	}

	oldToken := u.RecoveryToken
	u.RecoveryToken, err = generateUniqueEmailOtp(tx, recoveryToken)
	if err != nil {
		return err
	}
	now := time.Now()
	if err := mailer.RecoveryMail(u, referrerURL); err != nil {
		u.RecoveryToken = oldToken
		return errors.Wrap(err, "Error sending recovery email")
	}
	u.RecoverySentAt = &now
	return errors.Wrap(tx.UpdateOnly(u, "recovery_token", "recovery_sent_at"), "Database error updating user for recovery")
}

func (a *API) sendReauthenticationOtp(tx *storage.Connection, u *models.User, mailer mailer.Mailer, maxFrequency time.Duration) error {
	var err error
	if u.ReauthenticationSentAt != nil && !u.ReauthenticationSentAt.Add(maxFrequency).Before(time.Now()) {
		return MaxFrequencyLimitError
	}

	oldToken := u.ReauthenticationToken
	u.ReauthenticationToken, err = generateUniqueEmailOtp(tx, reauthenticationToken)
	if err != nil {
		return err
	}
	now := time.Now()
	if err := mailer.ReauthenticateMail(u); err != nil {
		u.ReauthenticationToken = oldToken
		return errors.Wrap(err, "Error sending reauthentication email")
	}
	u.ReauthenticationSentAt = &now
	return errors.Wrap(tx.UpdateOnly(u, "reauthentication_token", "reauthentication_sent_at"), "Database error updating user for reauthentication")
}

func (a *API) sendMagicLink(tx *storage.Connection, u *models.User, mailer mailer.Mailer, maxFrequency time.Duration, referrerURL string) error {
	var err error
	// since Magic Link is just a recovery with a different template and behaviour
	// around new users we will reuse the recovery db timer to prevent potential abuse
	if u.RecoverySentAt != nil && !u.RecoverySentAt.Add(maxFrequency).Before(time.Now()) {
		return MaxFrequencyLimitError
	}
	oldToken := u.RecoveryToken
	u.RecoveryToken, err = generateUniqueEmailOtp(tx, recoveryToken)
	if err != nil {
		return err
	}
	now := time.Now()
	if err := mailer.MagicLinkMail(u, referrerURL); err != nil {
		u.RecoveryToken = oldToken
		return errors.Wrap(err, "Error sending magic link email")
	}
	u.RecoverySentAt = &now
	return errors.Wrap(tx.UpdateOnly(u, "recovery_token", "recovery_sent_at"), "Database error updating user for recovery")
}

// sendEmailChange sends out an email change token to the new email.
func (a *API) sendEmailChange(tx *storage.Connection, config *conf.Configuration, u *models.User, mailer mailer.Mailer, email string, referrerURL string) error {
	var err error
	u.EmailChangeTokenNew, err = generateUniqueEmailOtp(tx, emailChangeTokenNew)
	if err != nil {
		return err
	}
	if config.Mailer.SecureEmailChangeEnabled && u.GetEmail() != "" {
		u.EmailChangeTokenCurrent, err = generateUniqueEmailOtp(tx, emailChangeTokenCurrent)
		if err != nil {
			return err
		}
	}
	u.EmailChange = email
	u.EmailChangeConfirmStatus = zeroConfirmation
	now := time.Now()
	if err := mailer.EmailChangeMail(u, referrerURL); err != nil {
		return err
	}

	u.EmailChangeSentAt = &now
	return errors.Wrap(tx.UpdateOnly(
		u,
		"email_change_token_current",
		"email_change_token_new",
		"email_change",
		"email_change_sent_at",
		"email_change_confirm_status",
	), "Database error updating user for email change")
}

func (a *API) validateEmail(ctx context.Context, email string) error {
	if email == "" {
		return unprocessableEntityError("An email address is required")
	}
	mailer := a.Mailer(ctx)
	if err := mailer.ValidateEmail(email); err != nil {
		return unprocessableEntityError("Unable to validate email address: " + err.Error())
	}
	return nil
}

// generateUniqueEmailOtp returns a unique otp
func generateUniqueEmailOtp(tx *storage.Connection, tokenType tokenType) (string, error) {
	maxRetries := 5
<<<<<<< HEAD
	otpLength := 10
=======
	otpLength := 20
>>>>>>> c64f3319
	var otp string
	var err error
	for i := 0; i < maxRetries; i++ {
		otp, err = crypto.GenerateEmailOtp(otpLength)
		if err != nil {
			return "", err
		}
		_, err = models.FindUserByTokenAndTokenType(tx, otp, string(tokenType))
		if err != nil {
			if models.IsNotFoundError(err) {
				return otp, nil
			}
			return "", err
		}
		logrus.Warn("otp generated is not unique, retrying.")
		err = errors.New("Could not generate a unique email otp")
	}
	if err != nil {
		return "", err
	}
	return "", errors.New("Could not generate a unique email otp")
}<|MERGE_RESOLUTION|>--- conflicted
+++ resolved
@@ -310,11 +310,7 @@
 // generateUniqueEmailOtp returns a unique otp
 func generateUniqueEmailOtp(tx *storage.Connection, tokenType tokenType) (string, error) {
 	maxRetries := 5
-<<<<<<< HEAD
-	otpLength := 10
-=======
 	otpLength := 20
->>>>>>> c64f3319
 	var otp string
 	var err error
 	for i := 0; i < maxRetries; i++ {
