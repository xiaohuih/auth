package api

import (
	"context"
	"encoding/json"
	"errors"
	"net/http"
	"strings"
	"time"

	"github.com/go-chi/chi"
	"github.com/gofrs/uuid"
	"github.com/netlify/gotrue/models"
	"github.com/netlify/gotrue/storage"
	"github.com/sethvargo/go-password/password"
)

type adminUserParams struct {
	Aud          string                 `json:"aud"`
	Role         string                 `json:"role"`
	Email        string                 `json:"email"`
	Phone        string                 `json:"phone"`
	Password     *string                `json:"password"`
	EmailConfirm bool                   `json:"email_confirm"`
	PhoneConfirm bool                   `json:"phone_confirm"`
	UserMetaData map[string]interface{} `json:"user_metadata"`
	AppMetaData  map[string]interface{} `json:"app_metadata"`
	BanDuration  string                 `json:"ban_duration"`
}

func (a *API) loadUser(w http.ResponseWriter, r *http.Request) (context.Context, error) {
	userID, err := uuid.FromString(chi.URLParam(r, "user_id"))
	if err != nil {
		return nil, badRequestError("user_id must be an UUID")
	}

	logEntrySetField(r, "user_id", userID)
	instanceID := getInstanceID(r.Context())

	u, err := models.FindUserByInstanceIDAndID(a.db, instanceID, userID)
	if err != nil {
		if models.IsNotFoundError(err) {
			return nil, notFoundError("User not found")
		}
		return nil, internalServerError("Database error loading user").WithInternalError(err)
	}

	return withUser(r.Context(), u), nil
}

func (a *API) loadFactor(w http.ResponseWriter, r *http.Request) (context.Context, error) {
	factorID := chi.URLParam(r, "factor_id")

	logEntrySetField(r, "factor_id", factorID)
	f, err := models.FindFactorByFactorID(a.db, factorID)
	if err != nil {
		if models.IsNotFoundError(err) {
			return nil, notFoundError("Factor not found")
		}
		return nil, internalServerError("Database error loading factor").WithInternalError(err)
	}
	return withFactor(r.Context(), f), nil
}

func (a *API) getAdminParams(r *http.Request) (*adminUserParams, error) {
	params := adminUserParams{}
	err := json.NewDecoder(r.Body).Decode(&params)
	if err != nil {
		return nil, badRequestError("Could not decode admin user params: %v", err)
	}
	return &params, nil
}

// adminUsers responds with a list of all users in a given audience
func (a *API) adminUsers(w http.ResponseWriter, r *http.Request) error {
	ctx := r.Context()
	instanceID := getInstanceID(ctx)
	aud := a.requestAud(ctx, r)

	pageParams, err := paginate(r)
	if err != nil {
		return badRequestError("Bad Pagination Parameters: %v", err)
	}

	sortParams, err := sort(r, map[string]bool{models.CreatedAt: true}, []models.SortField{{Name: models.CreatedAt, Dir: models.Descending}})
	if err != nil {
		return badRequestError("Bad Sort Parameters: %v", err)
	}

	filter := r.URL.Query().Get("filter")

	users, err := models.FindUsersInAudience(a.db, instanceID, aud, pageParams, sortParams, filter)
	if err != nil {
		return internalServerError("Database error finding users").WithInternalError(err)
	}
	addPaginationHeaders(w, r, pageParams)

	return sendJSON(w, http.StatusOK, map[string]interface{}{
		"users": users,
		"aud":   aud,
	})
}

// adminUserGet returns information about a single user
func (a *API) adminUserGet(w http.ResponseWriter, r *http.Request) error {
	user := getUser(r.Context())

	return sendJSON(w, http.StatusOK, user)
}

// adminUserUpdate updates a single user object
func (a *API) adminUserUpdate(w http.ResponseWriter, r *http.Request) error {
	ctx := r.Context()
	user := getUser(ctx)
	adminUser := getAdminUser(ctx)
	instanceID := getInstanceID(ctx)
	params, err := a.getAdminParams(r)
	config := getConfig(ctx)
	if err != nil {
		return err
	}

	err = a.db.Transaction(func(tx *storage.Connection) error {
		if params.Role != "" {
			if terr := user.SetRole(tx, params.Role); terr != nil {
				return terr
			}
		}

		if params.EmailConfirm {
			if terr := user.Confirm(tx); terr != nil {
				return terr
			}
		}

		if params.PhoneConfirm {
			if terr := user.ConfirmPhone(tx); terr != nil {
				return terr
			}
		}

		if params.Password != nil {
			if len(*params.Password) < config.PasswordMinLength {
				return invalidPasswordLengthError(config)
			}

			if terr := user.UpdatePassword(tx, *params.Password); terr != nil {
				return terr
			}
		}

		if params.Email != "" {
			if terr := user.SetEmail(tx, params.Email); terr != nil {
				return terr
			}
		}

		if params.Phone != "" {
			if terr := user.SetPhone(tx, params.Phone); terr != nil {
				return terr
			}
		}

		if params.AppMetaData != nil {
			if terr := user.UpdateAppMetaData(tx, params.AppMetaData); terr != nil {
				return terr
			}
		}

		if params.UserMetaData != nil {
			if terr := user.UpdateUserMetaData(tx, params.UserMetaData); terr != nil {
				return terr
			}
		}

		if params.BanDuration != "" {
			if params.BanDuration == "none" {
				user.BannedUntil = nil
			} else {
				duration, terr := time.ParseDuration(params.BanDuration)
				if terr != nil {
					return badRequestError("Invalid format for ban_duration: %v", terr)
				}
				t := time.Now().Add(duration)
				user.BannedUntil = &t
			}
			if terr := user.UpdateBannedUntil(tx); terr != nil {
				return terr
			}
		}

		if terr := models.NewAuditLogEntry(tx, instanceID, adminUser, models.UserModifiedAction, "", map[string]interface{}{
			"user_id":    user.ID,
			"user_email": user.Email,
			"user_phone": user.Phone,
		}); terr != nil {
			return terr
		}
		return nil
	})

	if err != nil {
		if errors.Is(err, invalidPasswordLengthError(config)) {
			return err
		}
		if strings.Contains(err.Error(), "Invalid format for ban_duration") {
			return err
		}
		return internalServerError("Error updating user").WithInternalError(err)
	}

	return sendJSON(w, http.StatusOK, user)
}

// adminUserCreate creates a new user based on the provided data
func (a *API) adminUserCreate(w http.ResponseWriter, r *http.Request) error {
	ctx := r.Context()
	config := a.getConfig(ctx)

	instanceID := getInstanceID(ctx)
	adminUser := getAdminUser(ctx)
	params, err := a.getAdminParams(r)
	if err != nil {
		return err
	}

	aud := a.requestAud(ctx, r)
	if params.Aud != "" {
		aud = params.Aud
	}

	if params.Email == "" && params.Phone == "" {
		return unprocessableEntityError("Cannot create a user without either an email or phone")
	}

	if params.Email != "" {
		if err := a.validateEmail(ctx, params.Email); err != nil {
			return err
		}
		if exists, err := models.IsDuplicatedEmail(a.db, instanceID, params.Email, aud); err != nil {
			return internalServerError("Database error checking email").WithInternalError(err)
		} else if exists {
			return unprocessableEntityError("Email address already registered by another user")
		}
	}

	if params.Phone != "" {
		params.Phone, err = a.validatePhone(params.Phone)
		if err != nil {
			return err
		}
		if exists, err := models.IsDuplicatedPhone(a.db, instanceID, params.Phone, aud); err != nil {
			return internalServerError("Database error checking phone").WithInternalError(err)
		} else if exists {
			return unprocessableEntityError("Phone number already registered by another user")
		}
	}

	if params.Password == nil || *params.Password == "" {
		password, err := password.Generate(64, 10, 0, false, true)
		if err != nil {
			return internalServerError("Error generating password").WithInternalError(err)
		}
		params.Password = &password
	}

	user, err := models.NewUser(instanceID, params.Phone, params.Email, *params.Password, aud, params.UserMetaData)
	if err != nil {
		return internalServerError("Error creating user").WithInternalError(err)
	}
	if user.AppMetaData == nil {
		user.AppMetaData = make(map[string]interface{})
	}
	user.AppMetaData["provider"] = "email"
	user.AppMetaData["providers"] = []string{"email"}

	if params.BanDuration != "" {
		duration, terr := time.ParseDuration(params.BanDuration)
		if terr != nil {
			return badRequestError("Invalid format for ban_duration: %v", terr)
		}
		t := time.Now().Add(duration)
		user.BannedUntil = &t
	}

	err = a.db.Transaction(func(tx *storage.Connection) error {
		if terr := models.NewAuditLogEntry(tx, instanceID, adminUser, models.UserSignedUpAction, "", map[string]interface{}{
			"user_id":    user.ID,
			"user_email": user.Email,
			"user_phone": user.Phone,
		}); terr != nil {
			return terr
		}

		if terr := tx.Create(user); terr != nil {
			return terr
		}

		role := config.JWT.DefaultGroupName
		if params.Role != "" {
			role = params.Role
		}
		if terr := user.SetRole(tx, role); terr != nil {
			return terr
		}

		if params.EmailConfirm {
			if terr := user.Confirm(tx); terr != nil {
				return terr
			}
		}

		if params.PhoneConfirm {
			if terr := user.ConfirmPhone(tx); terr != nil {
				return terr
			}
		}

		return nil
	})

	if err != nil {
		if strings.Contains(err.Error(), "Invalid format for ban_duration") {
			return err
		}
		return internalServerError("Database error creating new user").WithInternalError(err)
	}

	return sendJSON(w, http.StatusOK, user)
}

// adminUserDelete delete a user
func (a *API) adminUserDelete(w http.ResponseWriter, r *http.Request) error {
	ctx := r.Context()
	user := getUser(ctx)
	instanceID := getInstanceID(ctx)
	adminUser := getAdminUser(ctx)

	err := a.db.Transaction(func(tx *storage.Connection) error {
		if terr := models.NewAuditLogEntry(tx, instanceID, adminUser, models.UserDeletedAction, "", map[string]interface{}{
			"user_id":    user.ID,
			"user_email": user.Email,
			"user_phone": user.Phone,
		}); terr != nil {
			return internalServerError("Error recording audit log entry").WithInternalError(terr)
		}

		if terr := tx.Destroy(user); terr != nil {
			return internalServerError("Database error deleting user").WithInternalError(terr)
		}
		return nil
	})
	if err != nil {
		return err
	}

	return sendJSON(w, http.StatusOK, map[string]interface{}{})
<<<<<<< HEAD
}

func (a *API) adminUserDeleteFactor(w http.ResponseWriter, r *http.Request) error {
	ctx := r.Context()
	user := getUser(ctx)
	instanceID := getInstanceID(ctx)
	params := &AdminUserDeleteFactorParams{}
	jsonDecoder := json.NewDecoder(r.Body)
	err := jsonDecoder.Decode(params)
	if err != nil {
		return badRequestError("Invalid parameters: Please re-check request parameters: %v", err)
	}

	factor, terr := models.FindFactorByFactorID(a.db, params.FactorID)
	if terr != nil {
		return terr
	}
	err = a.db.Transaction(func(tx *storage.Connection) error {
		if terr := models.NewAuditLogEntry(tx, instanceID, user, models.FactorModifiedAction, r.RemoteAddr, map[string]interface{}{
			"user_id":   user.ID,
			"factor_id": factor.ID,
		}); terr != nil {
			return terr
		}
		if terr := tx.Destroy(factor); terr != nil {
			return internalServerError("Database error deleting factor").WithInternalError(terr)
		}
		return nil
	})
	if err != nil {
		return err
	}
	return sendJSON(w, http.StatusOK, factor)

}

func (a *API) adminUserDeleteRecoveryCodes(w http.ResponseWriter, r *http.Request) error {
	ctx := r.Context()
	user := getUser(ctx)
	instanceID := getInstanceID(ctx)

	recoveryCodes, terr := models.FindValidRecoveryCodesByUser(a.db, user)
	if terr != nil {
		return terr
	}
	terr = a.db.Transaction(func(tx *storage.Connection) error {
		if terr := models.NewAuditLogEntry(tx, instanceID, user, models.DeleteRecoveryCodesAction, r.RemoteAddr, map[string]interface{}{
			"user_id": user.ID,
		}); terr != nil {
			return terr
		}
		for _, recoveryCodeModel := range recoveryCodes {
			if terr := tx.Destroy(recoveryCodeModel); terr != nil {
				return terr
			}
		}
		return nil
	})
	if terr != nil {
		return terr
	}

	return sendJSON(w, http.StatusOK, map[string]interface{}{})
=======
>>>>>>> 22effe77
}<|MERGE_RESOLUTION|>--- conflicted
+++ resolved
@@ -355,7 +355,6 @@
 	}
 
 	return sendJSON(w, http.StatusOK, map[string]interface{}{})
-<<<<<<< HEAD
 }
 
 func (a *API) adminUserDeleteFactor(w http.ResponseWriter, r *http.Request) error {
@@ -419,6 +418,4 @@
 	}
 
 	return sendJSON(w, http.StatusOK, map[string]interface{}{})
-=======
->>>>>>> 22effe77
 }