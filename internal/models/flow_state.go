--- conflicted
+++ resolved
@@ -80,17 +80,8 @@
 	return tableName
 }
 
-<<<<<<< HEAD
 func NewFlowState(providerType, codeChallenge string, codeChallengeMethod CodeChallengeMethod, authenticationMethod AuthenticationMethod) (*FlowState, error) {
-	id, err := uuid.NewV4()
-	if err != nil {
-		return nil, errors.New("error generating unique oauth state verifier")
-	}
-=======
-func NewFlowState(providerType, codeChallenge string, codeChallengeMethod CodeChallengeMethod) (*FlowState, error) {
 	id := uuid.Must(uuid.NewV4())
-
->>>>>>> 2831309a
 	authCode := uuid.Must(uuid.NewV4())
 	oauth := &FlowState{
 		ID:                   id,
