--- conflicted
+++ resolved
@@ -39,11 +39,7 @@
 	ctx := r.Context()
 	claims := getClaims(ctx)
 	if claims.IsAnonymous {
-<<<<<<< HEAD
-		return nil, unauthorizedError("Anonymous user not allowed")
-=======
 		return nil, forbiddenError("Anonymous user not allowed to perform these actions")
->>>>>>> b260449c
 	}
 	return ctx, nil
 }
