--- conflicted
+++ resolved
@@ -182,11 +182,7 @@
 			}
 			terr = models.CreateOneTimeToken(tx, user.ID, user.GetEmail(), user.ConfirmationToken, models.ConfirmationToken)
 			if terr != nil {
-<<<<<<< HEAD
-				terr = errors.Wrap(terr, "Database error reating confirmation token for invite in admin")
-=======
 				terr = errors.Wrap(terr, "Database error creating confirmation token for invite in admin")
->>>>>>> 86a79df9
 				return terr
 			}
 		case mail.SignupVerification:
@@ -224,11 +220,7 @@
 			}
 			terr = models.CreateOneTimeToken(tx, user.ID, user.GetEmail(), user.ConfirmationToken, models.ConfirmationToken)
 			if terr != nil {
-<<<<<<< HEAD
-				terr = errors.Wrap(terr, "Database error reating confirmation token for signup in admin")
-=======
 				terr = errors.Wrap(terr, "Database error creating confirmation token for signup in admin")
->>>>>>> 86a79df9
 				return terr
 			}
 		case mail.EmailChangeCurrentVerification, mail.EmailChangeNewVerification:
