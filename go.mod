module github.com/supabase/gotrue

require (
	github.com/Masterminds/semver/v3 v3.1.1 // indirect
	github.com/aaronarduino/goqrsvg v0.0.0-20220419053939-17e843f1dd40
	github.com/ajstarks/svgo v0.0.0-20211024235047-1546f124cd8b
	github.com/badoux/checkmail v0.0.0-20170203135005-d0a759655d62
	github.com/boombuler/barcode v1.0.1-0.20190219062509-6c824513bacc
	github.com/coreos/go-oidc/v3 v3.6.0
	github.com/didip/tollbooth/v5 v5.1.1
	github.com/go-chi/chi v4.0.2+incompatible
	github.com/gobuffalo/validate/v3 v3.3.3 // indirect
	github.com/gobwas/glob v0.2.3
	github.com/gofrs/uuid v4.3.1+incompatible
	github.com/golang-jwt/jwt v3.2.2+incompatible
	github.com/gorilla/securecookie v1.1.1
	github.com/gorilla/sessions v1.1.1
	github.com/jackc/pgconn v1.13.0
	github.com/jackc/pgerrcode v0.0.0-20201024163028-a0d42d470451
	github.com/jackc/pgproto3/v2 v2.3.1 // indirect
	github.com/jmoiron/sqlx v1.3.5
	github.com/joho/godotenv v1.4.0
	github.com/kelseyhightower/envconfig v1.4.0
	github.com/microcosm-cc/bluemonday v1.0.26 // indirect
	github.com/mitchellh/mapstructure v1.1.2
	github.com/mrjones/oauth v0.0.0-20190623134757-126b35219450
	github.com/pkg/errors v0.9.1
	github.com/pquerna/otp v1.3.0
	github.com/rs/cors v1.9.0
	github.com/sebest/xff v0.0.0-20160910043805-6c115e0ffa35
	github.com/sethvargo/go-password v0.2.0
	github.com/sirupsen/logrus v1.9.3
	github.com/spf13/cobra v1.6.1
	github.com/stretchr/testify v1.8.4
	golang.org/x/crypto v0.14.0
	golang.org/x/oauth2 v0.10.0
	gopkg.in/gomail.v2 v2.0.0-20160411212932-81ebce5c23df
)

require (
	github.com/go-jose/go-jose/v3 v3.0.0 // indirect
	github.com/gobuffalo/nulls v0.4.2 // indirect
	google.golang.org/genproto/googleapis/api v0.0.0-20230711160842-782d3b101e98 // indirect
	google.golang.org/genproto/googleapis/rpc v0.0.0-20230711160842-782d3b101e98 // indirect
)

require (
	github.com/XSAM/otelsql v0.26.0
	github.com/bombsimon/logrusr/v3 v3.0.0
	github.com/opentracing/opentracing-go v1.1.0
	go.opentelemetry.io/contrib/instrumentation/runtime v0.45.0
	go.opentelemetry.io/otel v1.19.0
	go.opentelemetry.io/otel/exporters/otlp/otlptrace v1.19.0
	go.opentelemetry.io/otel/exporters/otlp/otlptrace/otlptracegrpc v1.19.0
	go.opentelemetry.io/otel/exporters/otlp/otlptrace/otlptracehttp v1.19.0
	go.opentelemetry.io/otel/exporters/prometheus v0.42.0
	go.opentelemetry.io/otel/metric v1.19.0
	go.opentelemetry.io/otel/sdk v1.19.0
	go.opentelemetry.io/otel/sdk/metric v1.19.0 // indirect
	go.opentelemetry.io/otel/trace v1.19.0
	gopkg.in/DataDog/dd-trace-go.v1 v1.12.1
	gopkg.in/h2non/gock.v1 v1.1.2
)

require (
	github.com/crewjam/saml v0.4.14
	github.com/deepmap/oapi-codegen v1.12.4
	github.com/fatih/structs v1.1.0
	github.com/gobuffalo/pop/v6 v6.1.1
	github.com/jackc/pgx/v4 v4.17.2
	github.com/supabase/mailme v0.0.0-20230628061017-01f68480c747
)

require (
	github.com/apapsch/go-jsonmerge/v2 v2.0.0 // indirect
	github.com/aymerick/douceur v0.2.0 // indirect
	github.com/beevik/etree v1.1.0 // indirect
	github.com/beorn7/perks v1.0.1 // indirect
	github.com/cenkalti/backoff/v4 v4.2.1 // indirect
	github.com/cespare/xxhash/v2 v2.2.0 // indirect
	github.com/crewjam/httperr v0.2.0 // indirect
	github.com/davecgh/go-spew v1.1.1 // indirect
	github.com/fatih/color v1.13.0 // indirect
	github.com/go-logr/logr v1.2.4 // indirect
	github.com/go-logr/stdr v1.2.2 // indirect
	github.com/go-sql-driver/mysql v1.7.0 // indirect
	github.com/gobuffalo/envy v1.10.2 // indirect
	github.com/gobuffalo/fizz v1.14.4 // indirect
	github.com/gobuffalo/flect v1.0.2 // indirect
	github.com/gobuffalo/github_flavored_markdown v1.1.3 // indirect
	github.com/gobuffalo/helpers v0.6.7 // indirect
	github.com/gobuffalo/plush/v4 v4.1.18 // indirect
	github.com/gobuffalo/tags/v3 v3.1.4 // indirect
	github.com/golang-jwt/jwt/v4 v4.4.3 // indirect
	github.com/golang/protobuf v1.5.3 // indirect
	github.com/google/uuid v1.3.0 // indirect
	github.com/gorilla/context v1.1.1 // indirect
	github.com/gorilla/css v1.0.0 // indirect
	github.com/grpc-ecosystem/grpc-gateway/v2 v2.16.0 // indirect
	github.com/h2non/parth v0.0.0-20190131123155-b4df798d6542 // indirect
	github.com/inconshreveable/mousetrap v1.0.1 // indirect
	github.com/jackc/chunkreader/v2 v2.0.1 // indirect
	github.com/jackc/pgio v1.0.0 // indirect
	github.com/jackc/pgpassfile v1.0.0 // indirect
	github.com/jackc/pgservicefile v0.0.0-20200714003250-2b9c44734f2b // indirect
	github.com/jackc/pgtype v1.12.0 // indirect
	github.com/jonboulle/clockwork v0.2.2 // indirect
	github.com/kballard/go-shellquote v0.0.0-20180428030007-95032a82bc51 // indirect
	github.com/luna-duclos/instrumentedsql v1.1.3 // indirect
	github.com/mattermost/xml-roundtrip-validator v0.1.0 // indirect
	github.com/mattn/go-colorable v0.1.13 // indirect
	github.com/mattn/go-isatty v0.0.16 // indirect
	github.com/mattn/go-sqlite3 v2.0.3+incompatible // indirect
	github.com/matttproud/golang_protobuf_extensions v1.0.4 // indirect
	github.com/patrickmn/go-cache v2.1.0+incompatible // indirect
	github.com/philhofer/fwd v1.0.0 // indirect
	github.com/pmezard/go-difflib v1.0.0 // indirect
	github.com/prometheus/client_golang v1.16.0 // indirect
	github.com/prometheus/client_model v0.4.0 // indirect
	github.com/prometheus/common v0.42.0 // indirect
	github.com/prometheus/procfs v0.10.1 // indirect
	github.com/rogpeppe/go-internal v1.10.0 // indirect
	github.com/russellhaering/goxmldsig v1.3.0 // indirect
	github.com/sergi/go-diff v1.2.0 // indirect
	github.com/sourcegraph/annotate v0.0.0-20160123013949-f4cad6c6324d // indirect
	github.com/sourcegraph/syntaxhighlight v0.0.0-20170531221838-bd320f5d308e // indirect
	github.com/spf13/pflag v1.0.5 // indirect
	github.com/stretchr/objx v0.5.0 // indirect
	github.com/tinylib/msgp v1.1.0 // indirect
	go.opentelemetry.io/proto/otlp v1.0.0 // indirect
	golang.org/x/exp v0.0.0-20230213192124-5e25df0256eb
	golang.org/x/net v0.17.0 // indirect
	golang.org/x/sync v0.3.0 // indirect
	golang.org/x/sys v0.13.0 // indirect
	golang.org/x/text v0.13.0 // indirect
	golang.org/x/time v0.0.0-20220411224347-583f2d630306 // indirect
	google.golang.org/appengine v1.6.7 // indirect
	google.golang.org/grpc v1.58.2 // indirect
	google.golang.org/protobuf v1.31.0 // indirect
	gopkg.in/alexcesaro/quotedprintable.v3 v3.0.0-20150716171945-2caba252f4dc // indirect
	gopkg.in/yaml.v2 v2.4.0 // indirect
	gopkg.in/yaml.v3 v3.0.1 // indirect
)

<<<<<<< HEAD
go 1.21
=======
go 1.21.4
>>>>>>> d0d5e5d7
<|MERGE_RESOLUTION|>--- conflicted
+++ resolved
@@ -142,8 +142,4 @@
 	gopkg.in/yaml.v3 v3.0.1 // indirect
 )
 
-<<<<<<< HEAD
-go 1.21
-=======
-go 1.21.4
->>>>>>> d0d5e5d7
+go 1.21.4