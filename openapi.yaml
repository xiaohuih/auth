openapi: 3.0.3
info:
  version: latest
  title: GoTrue REST API (Supabase Auth)
  description: |-
    GoTrue is the software behind [Supabase Auth](https://supabase.com/auth). This is its REST API.

    **Notes:**
    - HTTP 5XX errors are not listed for each endpoint.
      These should be handled globally. Not all HTTP 5XX errors are generated from GoTrue, and they may serve non-JSON content. Make sure you inspect the `Content-Type` header before parsing as JSON.
    - Error responses are somewhat inconsistent.
      Avoid using the `msg` and HTTP status code to identify errors. HTTP 400 and 422 are used interchangeably in many APIs.
    - If the server has CAPTCHA protection enabled, the verification token should be included in the request body.
    - Rate limit errors are consistently raised with the HTTP 429 code.
    - Enums are used only in request bodies / parameters and not in responses to ensure wide compatibility with code generators that fail to include an unknown enum case.

    **Backward compatibility:**
    - Endpoints marked as _Experimental_ may change without notice.
    - Endpoints marked as _Deprecated_ will be supported for at least 3 months since being marked as deprecated.
    - HTTP status codes like 400, 404, 422 may change for the same underlying error condition.

  termsOfService: https://supabase.com/terms
  contact:
    name: Ask a question about this API
    url: https://github.com/supabase/supabase/discussions
  license:
    name: MIT License
    url: https://github.com/supabase/gotrue/blob/master/LICENSE
externalDocs:
  description: Learn more about Supabase Auth
  url: https://supabase.com/docs/guides/auth/overview
servers:
  - url: "https://{project}.supabase.co/auth/v1"
    variables:
      project:
        description: >
          Your Supabase project ID.
        default: abcdefghijklmnopqrst
tags:
  - name: auth
    description: APIs for authentication and authorization.
  - name: user
    description: APIs used by a user to manage their account.
  - name: oauth
    description: APIs for dealing with OAuth flows.
  - name: oidc
    description: APIs for dealing with OIDC authentication flows. (Experimental.)
  - name: sso
    description: APIs for authenticating using SSO providers (SAML). (Experimental.)
  - name: saml
    description: SAML 2.0 Endpoints. (Experimental.)
  - name: admin
    description: Administration APIs requiring elevated access.
  - name: general
    description: General APIs.
paths:
  /token:
    post:
      summary: Issues access and refresh tokens based on grant type.
      tags:
        - auth
        - oidc
      parameters:
        - name: grant_type
          in: query
          required: true
          description: >
            What grant type should be used to issue an access and refresh token. Note that `id_token` is only offered in experimental mode. CAPTCHA protection is not effective on the `refresh_token` grant flow.
          schema:
            type: string
            enum:
              - password
              - refresh_token
              - id_token
<<<<<<< HEAD
              - oauth_pkce
=======
>>>>>>> 63bc0077
              - pkce
      security:
        - APIKeyAuth: []
      requestBody:
        content:
          application/json:
            examples:
              grant_type=password:
                value:
                  email: user@example.com
                  password: password1
              grant_type=refresh_token:
                value:
                  refresh_token: 4nYUCw0wZR_DNOTSDbSGMQ
              grant_type=pkce:
                value:
                  auth_code: 009e5066-fc11-4eca-8c8c-6fd82aa263f2
                  code_verifier: ktPNXpR65N6JtgzQA8_5HHtH6PBSAahMNoLKRzQEa0Tzgl.vdV~b6lPk004XOd.4lR0inCde.NoQx5K63xPfzL8o7tJAjXncnhw5Niv9ycQ.QRV9JG.y3VapqbgLfIrJ
            schema:
              type: object
              description: |-
                For the refresh token flow, supply only `refresh_token`.
                For the email/phone with password flow, supply `email`, `phone` and `password` with an optional `gotrue_meta_security`.
                For the OIDC ID token flow, supply `id_token`, `nonce`, `provider`, `client_id`, `issuer` with an optional `gotrue_meta_security`.
              properties:
                refresh_token:
                  type: string
                password:
                  type: string
                email:
                  type: string
                  format: email
                phone:
                  type: string
                  format: phone
                id_token:
                  type: string
                nonce:
                  type: string
                provider:
                  type: string
                  enum:
                    - google
                    - apple
                client_id:
                  type: string
                issuer:
                  type: string
                gotrue_meta_security:
                  $ref: "#/components/schemas/GoTrueMetaSecurity"
                auth_code:
                  type: string
                  format: uuid
                code_verifier:
                  type: string
      responses:
        200:
          description: >
            An access and refresh token have been successfully issued.
          content:
            application/json:
              schema:
                $ref: "#/components/schemas/AccessTokenResponseSchema"

        400:
          $ref: "#/components/responses/BadRequestResponse"
        401:
          $ref: "#/components/responses/ForbiddenResponse"
        403:
          $ref: "#/components/responses/UnauthorizedResponse"
        500:
          $ref: "#/components/responses/InternalServerErrorResponse"
        429:
          $ref: "#/components/responses/RateLimitResponse"

  /logout:
    post:
      summary: Logs out a user.
      tags:
        - auth
      security:
        - APIKeyAuth: []
          UserAuth: []
      responses:
        204:
          description: No content returned on successful logout.
        401:
          $ref: "#/components/responses/UnauthorizedResponse"

  /verify:
    get:
      summary: Authenticate by verifying the posession of a one-time token. Usually for use as clickable links.
      tags:
        - auth
      parameters:
        - name: token
          in: query
          required: true
          schema:
            type: string
        - name: type
          in: query
          required: true
          schema:
            type: string
            enum:
              - signup
              - invite
              - recovery
              - magiclink
              - email_change
        - name: redirect_to
          in: query
          description: >
            (Optional) URL to redirect back into the app on after verification completes successfully. If not specified will use the "Site URL" configuration option. If not allowed per the allow list it will use the "Site URL" configuration option.
          schema:
            type: string
            format: uri
      security:
        - APIKeyAuth: []
      responses:
        302:
          $ref: "#/components/responses/AccessRefreshTokenRedirectResponse"
    post:
      summary: Authenticate by verifying the posession of a one-time token.
      tags:
        - auth
      security:
        - APIKeyAuth: []
      requestBody:
        content:
          application/json:
            schema:
              type: object
              properties:
                type:
                  type: string
                  enum:
                    - signup
                    - recovery
                    - invite
                    - magiclink
                    - email_change
                    - sms
                    - phone_change
                token:
                  type: string
                email:
                  type: string
                  format: email
                  description: >
                    Applicable only if `type` is with regards to an email address.
                phone:
                  type: string
                  format: phone
                  description: >
                    Applicable only if `type` is with regards to an phone number.
                redirect_to:
                  type: string
                  format: uri
                  description: >
                    (Optional) URL to redirect back into the app on after verification completes successfully. If not specified will use the "Site URL" configuration option. If not allowed per the allow list it will use the "Site URL" configuration option.
                flow_type:
                  type: string
                  enum:
                    - pkce
                    - implicit
                  description: >
                    (Optional) defaults to the implicit flow. Where possible, we recommend using the PKCE due to the enhanced security provided by the flow.
      responses:
        200:
          description: An access and refresh token.
          content:
            application/json:
              schema:
                $ref: "#/components/schemas/AccessTokenResponseSchema"
        429:
          $ref: "#/components/responses/RateLimitResponse"

  /authorize:
    get:
      summary: Redirects to an external OAuth provider. Usually for use as clickable links.
      tags:
        - oauth
      security:
        - APIKeyAuth: []
      parameters:
        - name: provider
          in: query
          description: Name of the OAuth provider.
          example: google
          required: true
          schema:
            type: string
            pattern: "[^a-zA-Z0-9]+"
        - name: scopes
          in: query
          required: true
          description: Space separated list of OAuth scopes to pass on to `provider`.
          schema:
            type: string
            pattern: "[^ ]+( +[^ ]+)*"
        - name: invite_token
          in: query
          description: (Optional) A token representing a previous invitation of the user. A successful sign-in with OAuth will mark the invitation as completed.
          schema:
            type: string
        - name: redirect_to
          in: query
          description: >
            (Optional) URL to redirect back into the app on after OAuth sign-in completes successfully or not. If not specified will use the "Site URL" configuration option. If not allowed per the allow list it will use the "Site URL" configuration option.
          schema:
            type: string
            format: uri
        - name: flow_type
          in: query
          description: (Optional) OAuth flow used for authorization. When not specified, `implicit` is used. Given that `pkce` is a more secure option, it is recommended that users of this API use `pkce`.
          schema:
            type: string
            enum:
              - pkce
              - implicit
        - name: code_challenge_method
          in: query
          description: (Optional) Method used to encrypt the verifier. Can be `plain` (no transformation) or `s256` (where SHA-256 is used). It is always recommended that `s256` is used.
          schema:
            type: string
            enum:
              - plain
              - s256
      responses:
        302:
          $ref: "#/components/responses/OAuthAuthorizeRedirectResponse"

  /signup:
    post:
      summary: Signs a user up.
      description: >
        Creates a new user.
      tags:
        - auth
      security:
        - APIKeyAuth: []
      requestBody:
        content:
          application/json:
            examples:
              "email+password":
                value:
                  email: user@example.com
                  password: password1
              "phone+password":
                value:
                  phone: "+1234567890"
                  password: password1
              "phone+password+whatsapp":
                value:
                  phone: "+1234567890"
                  password: password1
                  channel: whatsapp
              "email+password+pkce":
                value:
                  email: user@example.com
                  password: password1
                  flow_type: pkce
                  code_challenge_method: s256
                  code_challenge: elU6u5zyqQT2f92GRQUq6PautAeNDf4DQPayyR0ek_c&
              "phone+password+pkce":
                value:
                  phone: "+1234567890"
                  password: password1
                  flow_type: pkce
                  code_challenge_method: s256
                  code_challenge: elU6u5zyqQT2f92GRQUq6PautAeNDf4DQPayyR0ek_c&
            schema:
              type: object
              properties:
                email:
                  type: string
                  format: email
                phone:
                  type: string
                  format: phone
                channel:
                  type: string
                  enum:
                    - sms
                    - whatsapp
                password:
                  type: string
                data:
                  type: object
                flow_type:
                  type: string
                  enum:
                    - implicit
                    - pkce
                code_challenge:
                  type: string
                code_challenge_method:
                  type: string
                  enum:
                    - plain
                    - s256
                gotrue_meta_security:
                  $ref: "#/components/schemas/GoTrueMetaSecurity"
      responses:
        200:
          description: >
            A user already exists and is not confirmed (in which case a user object is returned). A user did not exist and is signed up. If email or phone confirmation is enabled, returns a user object. If confirmation is disabled, returns an access token and refresh token response.
          content:
            application/json:
              schema:
                oneOf:
                  - $ref: "#/components/schemas/AccessTokenResponseSchema"
                  - $ref: "#/components/schemas/UserSchema"
        400:
          $ref: "#/components/responses/BadRequestResponse"
        429:
          $ref: "#/components/responses/RateLimitResponse"

  /recover:
    post:
      summary: Request password recovery.
      description: >
        Users that have forgotten their password can have it reset with this API.
      tags:
        - auth
      security:
        - APIKeyAuth: []
      requestBody:
        content:
          application/json:
            schema:
              type: object
              required:
                - email
              properties:
                email:
                  type: string
                  format: email
                gotrue_meta_security:
                  $ref: "#/components/schemas/GoTrueMetaSecurity"
      responses:
        200:
          description: A recovery email has been sent to the address. An empty JSON object is returned. To obfuscate whether such an email address already exists in the system this response is sent regardless whether the address exists or not.
          content:
            application/json:
              schema:
                type: object
        400:
          $ref: "#/components/responses/BadRequestResponse"
        422:
          description: Returned when unable to validate the email address.
          content:
            application/json:
              schema:
                $ref: "#/components/schemas/ErrorSchema"
        429:
          $ref: "#/components/responses/RateLimitResponse"

  /resend:
    post:
      summary: Resends a one-time password (OTP) through email or SMS.
      description: >
        Allows a user to resend an existing signup, sms, email_change or phone_change OTP.
      tags:
        - auth
      security:
        - APIKeyAuth: []
      requestBody:
        content:
          application/json:
            schema:
              type: object
              properties:
                email:
                  type: string
                  format: email
                  description: >
                    Applicable only if `type` is with regards to an email address.
                phone:
                  type: string
                  format: phone
                  description: >
                    Applicable only if `type` is with regards to an phone number.
                type:
                  type: string
                  enum:
                    - signup
                    - email_change
                    - sms
                    - phone_change
                gotrue_meta_security:
                  $ref: "#/components/schemas/GoTrueMetaSecurity"
      responses:
        200:
          description: A One-Time Password was sent to the email or phone. To obfuscate whether such an address or number already exists in the system this response is sent in both cases.
          content:
            application/json:
              schema:
                type: object
        400:
          $ref: "#/components/responses/BadRequestResponse"
        422:
          description: Returned when unable to validate the email address or phone number.
          content:
            application/json:
              schema:
                $ref: "#/components/schemas/ErrorSchema"
        429:
          $ref: "#/components/responses/RateLimitResponse"

  /magiclink:
    post:
      summary: Authenticate a user by sending them a magic link.
      description: >
        A magic link is a special type of URL that includes a One-Time Password. When a user visits this link in a browser they are immediately authenticated.
      tags:
        - auth
      security:
        - APIKeyAuth: []
      requestBody:
        content:
          application/json:
            schema:
              type: object
              required:
                - email
              properties:
                email:
                  type: string
                  format: email
                data:
                  type: object
                gotrue_meta_security:
                  $ref: "#/components/schemas/GoTrueMetaSecurity"
      responses:
        200:
          description: A recovery email has been sent to the address. An empty JSON object is returned. To obfuscate whether such an email address already exists in the system this response is sent regardless whether the address exists or not.
          content:
            application/json:
              schema:
                type: object
        400:
          $ref: "#/components/responses/BadRequestResponse"
        422:
          description: Returned when unable to validate the email address.
          content:
            application/json:
              schema:
                $ref: "#/components/schemas/ErrorSchema"
        429:
          $ref: "#/components/responses/RateLimitResponse"

  /otp:
    post:
      summary: Authenticate a user by sending them a One-Time Password over email or SMS.
      tags:
        - auth
      security:
        - APIKeyAuth: []
      requestBody:
        content:
          application/json:
            schema:
              type: object
              properties:
                email:
                  type: string
                  format: email
                phone:
                  type: string
                  format: phone
                channel:
                  type: string
                  enum:
                    - sms
                    - whatsapp
                create_user:
                  type: boolean
                data:
                  type: object
                flow_type:
                  type: string
                  enum:
                    - pkce
                    - implicit
                code_challenge_method:
                  type: enum
                  enum:
                    - s256
                    - plain
                code_challenge:
                  type: string
                gotrue_meta_security:
                  $ref: "#/components/schemas/GoTrueMetaSecurity"
      responses:
        200:
          description: A One-Time Password was sent to the email or phone. To obfuscate whether such an address or number already exists in the system this response is sent in both cases.
          content:
            application/json:
              schema:
                type: object
        400:
          $ref: "#/components/responses/BadRequestResponse"
        422:
          description: Returned when unable to validate the email or phone number.
          content:
            application/json:
              schema:
                $ref: "#/components/schemas/ErrorSchema"
        429:
          $ref: "#/components/responses/RateLimitResponse"

  /user:
    get:
      summary: Fetch the latest user account information.
      tags:
        - user
      security:
        - APIKeyAuth: []
          UserAuth: []
      responses:
        200:
          description: User's account information.
          content:
            application/json:
              schema:
                $ref: "#/components/schemas/UserSchema"
    put:
      summary: Update certain properties of the current user account.
      tags:
        - user
      security:
        - APIKeyAuth: []
          UserAuth: []
      requestBody:
        content:
          application/json:
            schema:
              type: object
              properties:
                email:
                  type: string
                  format: email
                phone:
                  type: string
                  format: phone
                password:
                  type: string
                nonce:
                  type: string
                data:
                  type: object
                app_metadata:
                  type: object
                channel:
                  type: string
                  enum:
                    - sms
                    - whatsapp
      responses:
        200:
          description: User's updated account information.
          content:
            application/json:
              schema:
                $ref: "#/components/schemas/UserSchema"
        400:
          $ref: "#/components/responses/BadRequestResponse"
        429:
          $ref: "#/components/responses/RateLimitResponse"

  /reauthenticate:
    post:
      summary: Reauthenticates the possession of an email or phone number for the purpose of password change.
      description: >
        For a password to be changed on a user account, the user's email or phone number needs to be confirmed before they are allowed to set a new password. This requirement is configurable. This API sends a confirmation email or SMS message. A nonce in this message can be provided in `PUT /user` to change the password on the account.
      tags:
        - user
      security:
        - APIKeyAuth: []
          UserAuth: []
      responses:
        200:
          description: A One-Time Password was sent to the user's email or phone.
          content:
            application/json:
              schema:
                type: object
        400:
          $ref: "#/components/responses/BadRequestResponse"
        429:
          $ref: "#/components/responses/RateLimitResponse"

  /factors:
    post:
      summary: Begin enrolling a new factor for MFA.
      tags:
        - user
      security:
        - APIKeyAuth: []
          UserAuth: []
      requestBody:
        content:
          application/json:
            schema:
              type: object
              required:
                - factor_type
              properties:
                factor_type:
                  type: string
                  enum:
                    - totp
                friendly_name:
                  type: string
                issuer:
                  type: string
                  format: uri
      responses:
        200:
          description: >
            A new factor was created in the unverified state. Call `POST /factors/{factorId}/verify' to verify it.
          content:
            application/json:
              schema:
                type: object
                properties:
                  id:
                    type: string
                  type:
                    type: string
                    enum:
                      - totp
                  totp:
                    type: object
                    properties:
                      qr_code:
                        type: string
                      secret:
                        type: string
                      uri:
                        type: string
        400:
          $ref: "#/components/responses/BadRequestResponse"

  /factors/{factorId}/challenge:
    post:
      summary: Create a new challenge for a MFA factor.
      tags:
        - user
      security:
        - APIKeyAuth: []
          UserAuth: []
      parameters:
        - name: factorId
          in: path
          required: true
          example: 2b306a77-21dc-4110-ba71-537cb56b9e98
          schema:
            type: string
            format: uuid
      responses:
        200:
          description: >
            A new challenge was generated for the factor. Use `POST /factors/{factorId}/verify` to verify the challenge.
          content:
            application/json:
              schema:
                type: object
                properties:
                  id:
                    type: string
                    format: uuid
                    example: 14c1560e-2749-4522-bb62-d1458451830a
                    description: ID of the challenge.
                  expires_at:
                    type: integer
                    example: 1674840917
                    description: UNIX seconds of the timestamp past which the challenge should not be verified.
        400:
          $ref: "#/components/responses/BadRequestResponse"
        429:
          $ref: "#/components/responses/RateLimitResponse"

  /factors/{factorId}/verify:
    post:
      summary: Verify a challenge on a factor.
      tags:
        - user
      security:
        - APIKeyAuth: []
          UserAuth: []
      parameters:
        - name: factorId
          in: path
          required: true
          example: 2b306a77-21dc-4110-ba71-537cb56b9e98
          schema:
            type: string
            format: uuid
      requestBody:
        content:
          application/json:
            schema:
              type: object
              required:
                - challenge_id
              properties:
                challenge_id:
                  type: string
                  format: uuid
                code:
                  type: string
      responses:
        200:
          description: >
            This challenge has been verified. Client libraries should replace their stored access and refresh tokens with the ones provided in this response. These new credentials have an increased Authenticator Assurance Level (AAL).
          content:
            application/json:
              schema:
                $ref: "#/components/schemas/AccessTokenResponseSchema"
        400:
          $ref: "#/components/responses/BadRequestResponse"
        429:
          $ref: "#/components/responses/RateLimitResponse"

  /factors/{factorId}:
    delete:
      summary: Remove a MFA factor from a user.
      tags:
        - user
      security:
        - APIKeyAuth: []
          UserAuth: []
      parameters:
        - name: factorId
          in: path
          required: true
          example: 2b306a77-21dc-4110-ba71-537cb56b9e98
          schema:
            type: string
            format: uuid
      responses:
        200:
          description: >
            This MFA factor is removed (unenrolled) and cannot be used for increasing the AAL level of user's sessions. Client libraries should use the `POST /token?grant_type=refresh_token` endpoint to get a new access and refresh token with a decreased AAL.
          content:
            application/json:
              schema:
                type: object
                properties:
                  id:
                    type: string
                    format: uuid
                    example: 2b306a77-21dc-4110-ba71-537cb56b9e98
        400:
          $ref: "#/components/responses/BadRequestResponse"

  /callback:
    get:
      summary: Redirects OAuth flow errors to the frontend app.
      description: >
        When an OAuth sign-in flow fails for any reason, the error message needs to be delivered to the frontend app requesting the flow. This callback delivers the errors as `error` and `error_description` query params. Usually this request is not called directly.
      tags:
        - oauth
      security:
        - APIKeyAuth: []
      responses:
        302:
          $ref: "#/components/responses/OAuthCallbackRedirectResponse"
    post:
      summary: Redirects OAuth flow errors to the frontend app.
      description: >
        When an OAuth sign-in flow fails for any reason, the error message needs to be delivered to the frontend app requesting the flow. This callback delivers the errors as `error` and `error_description` query params. Usually this request is not called directly.
      tags:
        - oauth
      responses:
        302:
          $ref: "#/components/responses/OAuthCallbackRedirectResponse"

  /sso:
    post:
      summary: Initiate a Single-Sign On flow.
      tags:
        - sso
      security:
        - APIKeyAuth: []
      requestBody:
        content:
          application/json:
            schema:
              type: object
              properties:
                domain:
                  type: string
                  format: hostname
                  description: Email address domain used to identify the SSO provider.
                provider_id:
                  type: string
                  format: uuid
                  example: 40451fc2-4997-429c-bf7f-cc6f33c788e6
                redirect_to:
                  type: string
                  format: uri
                skip_http_redirect:
                  type: boolean
                  description: Set to `true` if the response to this request should not be a HTTP 303 redirect -- useful for browser-based applications.
                gotrue_meta_security:
                  $ref: "#/components/schemas/GoTrueMetaSecurity"
      responses:
        200:
          description: >
            Returned only when `skip_http_redirect` is `true` and the SSO provider could be identified from the `provider_id` or `domain`. Client libraries should use the returned URL to redirect or open a browser.
          content:
            application/json:
              schema:
                type: object
                properties:
                  url:
                    type: string
                    format: uri
        303:
          description: >
            Returned only when `skip_http_redirect` is `false` or not present and the SSO provider could be identified from the `provider_id` or `domain`. Client libraries should follow the redirect. 303 is used instead of 302 because the request should be executed with a `GET` verb.
          headers:
            Location:
              schema:
                type: string
                format: uri
        400:
          $ref: "#/components/responses/BadRequestResponse"
        404:
          description: >
            Returned when the SSO provider could not be identified.
          content:
            application/json:
              schema:
                $ref: "#/components/schemas/ErrorSchema"

  /saml/metadata:
    get:
      summary: Returns the SAML 2.0 Metadata XML.
      description: >
        The metadata XML can be downloaded or used for the SAML 2.0 Metadata URL discovery mechanism. This URL is the SAML 2.0 EntityID of the Service Provider implemented by this server.
      tags:
        - saml
      security: []
      parameters:
        - name: download
          in: query
          description: >
            If set to `true` will add a `Content-Disposition` header to the response which will trigger a download dialog on the browser.
          schema:
            type: boolean
      responses:
        200:
          description: >
            A valid SAML 2.0 Metadata XML document. Should be cached according to the `Cache-Control` header and/or caching data specified in the document itself.
          headers:
            Content-Disposition:
              description: >
                Present if `download=true`, which triggers the browser to show a donwload dialog.
              schema:
                type: string
                example: attachment; filename="metadata.xml"
            Cache-Control:
              description: >
                Should be parsed and obeyed to avoid putting strain on the server.
              schema:
                type: string
                example: public, max-age=600

  /saml/acs:
    post:
      summary: SAML 2.0 Assertion Consumer Service (ACS) endpoint.
      description: >
        Implements the SAML 2.0 Assertion Consumer Service (ACS) endpoint supporting the POST and Artifact bindings.
      tags:
        - saml
      security: []
      parameters:
        - name: RelayState
          in: query
          schema:
            oneOf:
              - type: string
                format: uri
                description: URL to take the user to after the ACS has been verified. Often sent by Identity Provider initiated login requests.
              - type: string
                format: uuid
                description: UUID of the SAML Relay State stored in the database, used to identify the Service Provider initiated login request.
        - name: SAMLArt
          in: query
          description: >
            See the SAML 2.0 ACS specification. Cannot be used without a UUID `RelayState` parameter.
          schema:
            type: string
        - name: SAMLResponse
          in: query
          description: >
            See the SAML 2.0 ACS specification. Must be present unless `SAMLArt` is specified. If `RelayState` is not a UUID, the SAML Response is unpacked and the identity provider is identified from the response.
          schema:
            type: string
      responses:
        302:
          $ref: "#/components/responses/AccessRefreshTokenRedirectResponse"
        400:
          $ref: "#/components/responses/BadRequestResponse"
        429:
          $ref: "#/components/responses/RateLimitResponse"

  /invite:
    post:
      summary: Invite a user by email.
      description: >
        Sends an invitation email which contains a link that allows the user to sign-in.
      tags:
        - admin
      security:
        - APIKeyAuth: []
      requestBody:
        content:
          application/json:
            schema:
              type: object
              required:
                - email
              properties:
                email:
                  type: string
                data:
                  type: object
      responses:
        200:
          description: An invitation has been sent to the user.
          content:
            application/json:
              schema:
                $ref: "#/components/schemas/UserSchema"
        400:
          $ref: "#/components/responses/BadRequestResponse"
        422:
          description: User already exists and has confirmed their address.
          content:
            application/json:
              schema:
                $ref: "#/components/schemas/ErrorSchema"

  /generate_link:
    post:
      summary: Generate a link to send in an email message.
      tags:
        - admin
      security:
        - APIKeyAuth: []
          AdminAuth: []
      requestBody:
        content:
          application/json:
            schema:
              type: object
              required:
                - type
                - email
              properties:
                type:
                  type: string
                  enum:
                    - magiclink
                    - signup
                    - recovery
                    - email_change_current
                    - email_change_new
                email:
                  type: string
                  format: email
                new_email:
                  type: string
                  format: email
                password:
                  type: string
                data:
                  type: object
                redirect_to:
                  type: string
                  format: uri
      responses:
        200:
          description: User profile and generated link information.
          content:
            application/json:
              schema:
                type: object
                additionalProperties: true
                properties:
                  action_link:
                    type: string
                    format: uri
                  email_otp:
                    type: string
                  hashed_token:
                    type: string
                  verification_type:
                    type: string
                  redirect_to:
                    type: string
                    format: uri
        400:
          $ref: "#/components/responses/BadRequestResponse"
        401:
          $ref: "#/components/responses/UnauthorizedResponse"
        403:
          $ref: "#/components/responses/ForbiddenResponse"
        404:
          description: There is no such user.
          content:
            application/json:
              schema:
                $ref: "#/components/schemas/ErrorSchema"
        422:
          description: >
            Has multiple meanings:
              - User already exists
              - Provided password does not meet minimum criteria
              - Secure email change not enabled
          content:
            application/json:
              schema:
                $ref: "#/components/schemas/ErrorSchema"

  /admin/audit:
    get:
      summary: Fetch audit log events.
      tags:
        - admin
      security:
        - APIKeyAuth: []
          AdminAuth: []
      parameters:
        - name: page
          in: query
          schema:
            type: integer
            min: 1
            default: 1
        - name: per_page
          in: query
          schema:
            type: integer
            min: 1
            default: 50
      responses:
        200:
          description: List of audit logs.
          content:
            application/json:
              schema:
                type: array
                items:
                  type: object
                  properties:
                    id:
                      type: string
                      format: uuid
                    payload:
                      type: object
                      properties:
                        actor_id:
                          type: string
                        actor_via_sso:
                          type: boolean
                          description: Whether the actor used a SSO protocol (like SAML 2.0 or OIDC) to authenticate.
                        actor_username:
                          type: string
                        actor_name:
                          type: string
                        traits:
                          type: object
                        action:
                          type: string
                          description: |-
                            Usually one of these values:
                            - login
                            - logout
                            - invite_accepted
                            - user_signedup
                            - user_invited
                            - user_deleted
                            - user_modified
                            - user_recovery_requested
                            - user_reauthenticate_requested
                            - user_confirmation_requested
                            - user_repeated_signup
                            - user_updated_password
                            - token_revoked
                            - token_refreshed
                            - generate_recovery_codes
                            - factor_in_progress
                            - factor_unenrolled
                            - challenge_created
                            - verification_attempted
                            - factor_deleted
                            - recovery_codes_deleted
                            - factor_updated
                            - mfa_code_login
                        log_type:
                          type: string
                          description: |-
                            Usually one of these values:
                            - account
                            - team
                            - token
                            - user
                            - factor
                            - recovery_codes
                    created_at:
                      type: string
                      format: date-time
                    ip_address:
                      type: string
        401:
          $ref: "#/components/responses/UnauthorizedResponse"
        403:
          $ref: "#/components/responses/ForbiddenResponse"

  /admin/users:
    get:
      summary: Fetch a listing of users.
      tags:
        - admin
      security:
        - APIKeyAuth: []
          AdminAuth: []
      parameters:
        - name: page
          in: query
          schema:
            type: integer
            min: 1
            default: 1
        - name: per_page
          in: query
          schema:
            type: integer
            min: 1
            default: 50
      responses:
        200:
          description: A page of users.
          content:
            application/json:
              schema:
                type: object
                properties:
                  aud:
                    type: string
                    deprecated: true
                  users:
                    type: array
                    items:
                      $ref: "#/components/schemas/UserSchema"
        401:
          $ref: "#/components/responses/UnauthorizedResponse"
        403:
          $ref: "#/components/responses/ForbiddenResponse"

  /admin/users/{userId}:
    parameters:
      - name: userId
        in: path
        required: true
        schema:
          type: string
          format: uuid
    get:
      summary: Fetch user account data for a user.
      tags:
        - admin
      security:
        - APIKeyAuth: []
          AdminAuth: []
      responses:
        200:
          description: User's account data.
          content:
            application/json:
              schema:
                $ref: "#/components/schemas/UserSchema"
        401:
          $ref: "#/components/responses/UnauthorizedResponse"
        403:
          $ref: "#/components/responses/ForbiddenResponse"
        404:
          description: There is no such user.
          content:
            application/json:
              schema:
                $ref: "#/components/schemas/ErrorSchema"
    put:
      summary: Update user's account data.
      tags:
        - admin
      security:
        - APIKeyAuth: []
          AdminAuth: []
      requestBody:
        content:
          application/json:
            schema:
              $ref: "#/components/schemas/UserSchema"
      responses:
        200:
          description: User's account data was updated.
          content:
            application/json:
              schema:
                $ref: "#/components/schemas/UserSchema"
        401:
          $ref: "#/components/responses/UnauthorizedResponse"
        403:
          $ref: "#/components/responses/ForbiddenResponse"
        404:
          description: There is no such user.
          content:
            application/json:
              schema:
                $ref: "#/components/schemas/ErrorSchema"
    delete:
      summary: Delete a user.
      tags:
        - admin
      security:
        - APIKeyAuth: []
          AdminAuth: []
      responses:
        200:
          description: User's account data.
          content:
            application/json:
              schema:
                $ref: "#/components/schemas/UserSchema"
        401:
          $ref: "#/components/responses/UnauthorizedResponse"
        403:
          $ref: "#/components/responses/ForbiddenResponse"
        404:
          description: There is no such user.
          content:
            application/json:
              schema:
                $ref: "#/components/schemas/ErrorSchema"

  /admin/users/{userId}/factors:
    parameters:
      - name: userId
        in: path
        required: true
        schema:
          type: string
          format: uuid
    get:
      summary: List all of the MFA factors for a user.
      tags:
        - admin
      security:
        - APIKeyAuth: []
          AdminAuth: []
      responses:
        200:
          description: User's MFA factors.
          content:
            application/json:
              schema:
                type: array
                items:
                  $ref: "#/components/schemas/MFAFactorSchema"
        401:
          $ref: "#/components/responses/UnauthorizedResponse"
        403:
          $ref: "#/components/responses/ForbiddenResponse"
        404:
          description: There is no such user.
          content:
            application/json:
              schema:
                $ref: "#/components/schemas/ErrorSchema"

  /admin/users/{userId}/factors/{factorId}:
    parameters:
      - name: userId
        in: path
        required: true
        schema:
          type: string
          format: uuid
      - name: factorId
        in: path
        required: true
        schema:
          type: string
          format: uuid
    put:
      summary: Update a user's MFA factor.
      tags:
        - admin
      security:
        - APIKeyAuth: []
          AdminAuth: []
      requestBody:
        content:
          application/json:
            schema:
              type: object
      responses:
        200:
          description: User's MFA factor.
          content:
            application/json:
              schema:
                $ref: "#/components/schemas/MFAFactorSchema"
        401:
          $ref: "#/components/responses/UnauthorizedResponse"
        403:
          $ref: "#/components/responses/ForbiddenResponse"
        404:
          description: There is no such user and/or factor.
          content:
            application/json:
              schema:
                $ref: "#/components/schemas/ErrorSchema"
    delete:
      summary: Remove a user's MFA factor.
      tags:
        - admin
      security:
        - APIKeyAuth: []
          AdminAuth: []
      responses:
        200:
          description: User's MFA factor.
          content:
            application/json:
              schema:
                $ref: "#/components/schemas/MFAFactorSchema"
        401:
          $ref: "#/components/responses/UnauthorizedResponse"
        403:
          $ref: "#/components/responses/ForbiddenResponse"
        404:
          description: There is no such user and/or factor.
          content:
            application/json:
              schema:
                $ref: "#/components/schemas/ErrorSchema"

  /admin/sso/providers:
    get:
      summary: Fetch a list of all registered SSO providers.
      tags:
        - admin
      security:
        - APIKeyAuth: []
          AdminAuth: []
      responses:
        200:
          description: A list of all providers.
          content:
            application/json:
              schema:
                type: object
                properties:
                  items:
                    type: array
                    items:
                      $ref: "#/components/schemas/SSOProviderSchema"
    post:
      summary: Register a new SSO provider.
      tags:
        - admin
      security:
        - APIKeyAuth: []
          AdminAuth: []
      requestBody:
        content:
          application/json:
            schema:
              type: object
              required:
                - type
              properties:
                type:
                  type: string
                  enum:
                    - saml
                metadata_url:
                  type: string
                  format: uri
                metadata_xml:
                  type: string
                domains:
                  type: array
                  items:
                    type: string
                    format: hostname
                attribute_mapping:
                  $ref: "#/components/schemas/SAMLAttributeMappingSchema"
      responses:
        200:
          description: SSO provider was created.
          content:
            application/json:
              schema:
                $ref: "#/components/schemas/SSOProviderSchema"
        400:
          $ref: "#/components/responses/BadRequestResponse"
        401:
          $ref: "#/components/responses/UnauthorizedResponse"
        403:
          $ref: "#/components/responses/ForbiddenResponse"

  /admin/sso/providers/{ssoProviderId}:
    parameters:
      - name: ssoProviderId
        in: path
        required: true
        schema:
          type: string
          format: uuid
    get:
      summary: Fetch SSO provider details.
      tags:
        - admin
      security:
        - APIKeyAuth: []
          AdminAuth: []
      responses:
        200:
          description: SSO provider exists with these details.
          content:
            application/json:
              schema:
                $ref: "#/components/schemas/SSOProviderSchema"
        401:
          $ref: "#/components/responses/UnauthorizedResponse"
        403:
          $ref: "#/components/responses/ForbiddenResponse"
        404:
          description: A provider with this UUID does not exist.
          content:
            application/json:
              schema:
                $ref: "#/components/schemas/ErrorSchema"
    put:
      summary: Update details about a SSO provider.
      description: >
        You can only update only one of `metadata_url` or `metadata_xml` at once. The SAML Metadata represented by these updates must advertize the same Identity Provider EntityID. Do not include the `domains` or `attribute_mapping` property to keep the existing database values.
      tags:
        - admin
      security:
        - APIKeyAuth: []
          AdminAuth: []
      requestBody:
        content:
          application/json:
            schema:
              type: object
              properties:
                metadata_url:
                  type: string
                  format: uri
                metadata_xml:
                  type: string
                domains:
                  type: array
                  items:
                    type: string
                    pattern: "[a-z0-9-]+([.][a-z0-9-]+)*"
                attribute_mapping:
                  $ref: "#/components/schemas/SAMLAttributeMappingSchema"
      responses:
        200:
          description: SSO provider details were updated.
          content:
            application/json:
              schema:
                $ref: "#/components/schemas/SSOProviderSchema"
        400:
          $ref: "#/components/responses/BadRequestResponse"
        401:
          $ref: "#/components/responses/UnauthorizedResponse"
        403:
          $ref: "#/components/responses/ForbiddenResponse"
        404:
          description: A provider with this UUID does not exist.
          content:
            application/json:
              schema:
                $ref: "#/components/schemas/ErrorSchema"
    delete:
      summary: Remove an SSO provider.
      tags:
        - admin
      security:
        - APIKeyAuth: []
          AdminAuth: []
      responses:
        200:
          description: SSO provider was removed.
          content:
            application/json:
              schema:
                $ref: "#/components/schemas/SSOProviderSchema"
        401:
          $ref: "#/components/responses/UnauthorizedResponse"
        403:
          $ref: "#/components/responses/ForbiddenResponse"
        404:
          description: A provider with this UUID does not exist.
          content:
            application/json:
              schema:
                $ref: "#/components/schemas/ErrorSchema"

  /health:
    get:
      summary: Service healthcheck.
      description: Ping this endpoint to receive information about the health of the service.
      tags:
        - general
      security:
        - APIKeyAuth: []
      responses:
        200:
          description: >
            Service is healthy.
          content:
            application/json:
              schema:
                type: object
                properties:
                  version:
                    type: string
                    example: v2.40.1
                  name:
                    type: string
                    example: GoTrue
                  description:
                    type: string
                    example: GoTrue is a user registration and authentication API

        500:
          description: >
            Service is not healthy. Retriable with exponential backoff.
        502:
          description: >
            Service is not healthy: infrastructure issue. Usually not retriable.
        503:
          description: >
            Service is not healthy: infrastrucutre issue. Retriable with exponential backoff.
        504:
          description: >
            Service is not healthy: request timed out. Retriable with exponential backoff.

  /settings:
    get:
      summary: Retrieve some of the public settings of the server.
      description: >
        Use this endpoint to configure parts of any authentication UIs depending on the configured settings.
      tags:
        - general
      security:
        - APIKeyAuth: []
      responses:
        200:
          description: >
            Currently applicable settings of the server.
          content:
            application/json:
              schema:
                type: object
                properties:
                  disable_signup:
                    type: boolean
                    example: false
                    description: Whether new accounts can be created. (Valid for all providers.)
                  mailer_autoconfirm:
                    type: boolean
                    example: false
                    description: Whether new email addresses need to be confirmed before sign-in is possible.
                  phone_autoconfirm:
                    type: boolean
                    example: false
                    description: Whether new phone numbers need to be confirmed before sign-in is possible.
                  sms_provider:
                    type: string
                    optional: true
                    example: twilio
                    description: Which SMS provider is being used to send messages to phone numbers.
                  mfa_enabled:
                    type: boolean
                    example: true
                    description: Whether MFA is enabled on this API server. Defaults to false.
                  saml_enabled:
                    type: boolean
                    example: true
                    description: Whether SAML is enabled on this API server. Defaults to false.
                  external:
                    type: object
                    description: Which external identity providers are enabled.
                    example:
                      github: true
                      apple: true
                      email: true
                      phone: true
                    patternProperties:
                      "[a-zA-Z0-9]+":
                        type: boolean

components:
  securitySchemes:
    UserAuth:
      type: http
      scheme: bearer
      description: >
        An access token in the form of a JWT issued by this server.

    AdminAuth:
      type: http
      scheme: bearer
      description: >
        A special admin JWT.

    APIKeyAuth:
      type: apiKey
      in: header
      name: apikey
      description: >
        When deployed on Supabase, this server requires an `apikey` header containing a valid Supabase-issued API key to call any endpoint.

  schemas:
    GoTrueMetaSecurity:
      type: object
      description: >
        Use this property to pass a CAPTCHA token only if you have enabled CAPTCHA protection.
      properties:
        captcha_token:
          type: string

    ErrorSchema:
      type: object
      properties:
        error:
          type: string
          description: |-
            Certain responses will contain this property with the provided values.

            Usually one of these:
              - invalid_request
              - unauthorized_client
              - access_denied
              - server_error
              - temporarily_unavailable
              - unsupported_otp_type
        error_description:
          type: string
          description: >
            Certain responses that have an `error` property may have this property which describes the error.
        code:
          type: integer
          description: >
            The HTTP status code. Usually missing if `error` is present.
          example: 400
        msg:
          type: string
          description: >
            A basic message describing the problem with the request. Usually missing if `error` is present.

    UserSchema:
      type: object
      description: Object describing the user related to the issued access and refresh tokens.
      properties:
        id:
          type: string
          format: uuid
        aud:
          type: string
          deprecated: true
        role:
          type: string
        email:
          type: string
          description: User's primary contact email. In most cases you can uniquely identify a user by their email address, but not in all cases.
        email_confirmed_at:
          type: string
          format: date-time
        phone:
          type: string
          format: phone
          description: User's primary contact phone number. In most cases you can uniquely identify a user by their phone number, but not in all cases.
        phone_confirmed_at:
          type: string
          format: date-time
        confirmation_sent_at:
          type: string
          format: date-time
        confirmed_at:
          type: string
          format: date-time
        recovery_sent_at:
          type: string
          format: date-time
        new_email:
          type: string
          format: email
        email_change_sent_at:
          type: string
          format: date-time
        new_phone:
          type: string
          format: phone
        phone_change_sent_at:
          type: string
          format: date-time
        reauthentication_sent_at:
          type: string
          format: date-time
        last_sign_in_at:
          type: string
          format: date-time
        app_metadata:
          type: object
        user_metadata:
          type: object
        factors:
          type: array
          items:
            $ref: "#/components/schemas/MFAFactorSchema"
        identities:
          type: array
          items:
            type: object
        banned_until:
          type: string
          format: date-time
        created_at:
          type: string
          format: date-time
        updated_at:
          type: string
          format: date-time
        deleted_at:
          type: string
          format: date-time

    SAMLAttributeMappingSchema:
      type: object
      properties:
        keys:
          type: object
          patternProperties:
            ".+":
              type: object
              properties:
                name:
                  type: string
                names:
                  type: array
                  items:
                    type: string
                default:
                  oneOf:
                    - type: string
                    - type: number
                    - type: boolean
                    - type: object

    SSOProviderSchema:
      type: object
      properties:
        id:
          type: string
          format: uuid
        sso_domains:
          type: array
          items:
            type: object
            properties:
              domain:
                type: string
                format: hostname
        saml:
          type: object
          properties:
            entity_id:
              type: string
            metadata_xml:
              type: string
            metadata_url:
              type: string
            attribute_mapping:
              $ref: "#/components/schemas/SAMLAttributeMappingSchema"

    AccessTokenResponseSchema:
      type: object
      properties:
        access_token:
          type: string
          description: A valid JWT that will expire in `expires_in` seconds.
        refresh_token:
          type: string
          description: An opaque string that can be used once to obtain a new access and refresh token.
        token_type:
          type: string
          description: What type of token this is. Only `bearer` returned, may change in the future.
        expires_in:
          type: integer
          description: Number of seconds after which the `access_token` should be renewed by using the refresh token with the `refresh_token` grant type.
        user:
          $ref: "#/components/schemas/UserSchema"

    MFAFactorSchema:
      type: object
      description: Represents a MFA factor.
      properties:
        id:
          type: string
          format: uuid
        status:
          type: string
          description: |-
            Usually one of:
            - verified
            - unverified
        friendly_name:
          type: string
        factor_type:
          type: string
          description: |-
            Usually one of:
            - totp

  responses:
    OAuthCallbackRedirectResponse:
      description: >
        HTTP Redirect to a URL containing the `error` and `error_description` query parameters which should be shown to the user requesting the OAuth sign-in flow.
      headers:
        Location:
          description: >
            URL containing the `error` and `error_description` query parameters.
          schema:
            type: string
            format: uri
            example: https://example.com/?error=server_error&error_description=User%20does%20not%20exist.

    OAuthAuthorizeRedirectResponse:
      description: >
        HTTP Redirect to the OAuth identity provider's authorization URL.
      headers:
        Location:
          description: >
            URL to which the user agent should redirect (or open in a browser for mobile apps).
          schema:
            type: string
            format: uri

    RateLimitResponse:
      description: >
        HTTP Too Many Requests response, when a rate limiter has been breached.
      content:
        application/json:
          schema:
            type: object
            properties:
              code:
                type: integer
                example: 429
              msg:
                type: string
                description: A basic message describing the rate limit breach. Do not use as an error code identifier.
                example: Too many requests. Please try again in a few seconds.

    BadRequestResponse:
      description: >
        HTTP Bad Request response. Can occur if the passed in JSON cannot be unmarshalled properly or when CAPTCHA verification was not successful. In certain cases can also occur when features are disabled on the server (e.g. sign ups). It may also mean that the operation failed due to some constraint not being met (such a user already exists for example).
      content:
        application/json:
          schema:
            $ref: "#/components/schemas/ErrorSchema"

    UnauthorizedResponse:
      description: >
        HTTP Unauthorizred response.
      content:
        application/json:
          schema:
            $ref: "#/components/schemas/ErrorSchema"

    ForbiddenResponse:
      description: >
        HTTP Forbidden response.
      content:
        application/json:
          schema:
            $ref: "#/components/schemas/ErrorSchema"

    InternalServerErrorResponse:
      description: >
        HTTP Internal Server Error.
      content:
        application/json:
          schema:
            $ref: "#/components/schemas/ErrorSchema"

    AccessRefreshTokenRedirectResponse:
      description: >
        HTTP See Other redirect response where `Location` is a specially formatted URL that includes an `access_token`, `refresh_token`, `expires_in` as URL query encoded values in the URL fragment (anything after `#`). These values are encoded in the fragment as this value is only visible to the browser handling the redirect and is not sent to the server.
      headers:
        Location:
          schema:
            type: string
            format: uri
            example: https://example.com/#access_token=...&refresh_token=...&expires_in=...<|MERGE_RESOLUTION|>--- conflicted
+++ resolved
@@ -72,10 +72,6 @@
               - password
               - refresh_token
               - id_token
-<<<<<<< HEAD
-              - oauth_pkce
-=======
->>>>>>> 63bc0077
               - pkce
       security:
         - APIKeyAuth: []
