--- conflicted
+++ resolved
@@ -31,10 +31,7 @@
 	GenerateRecoveryCodesAction     AuditAction = "generate_recovery_codes"
 	EnrollFactorAction              AuditAction = "factor_enrolled"
 	CreateChallengeAction           AuditAction = "challenge_created"
-<<<<<<< HEAD
 	VerifyFactorAction              AuditAction = "verification_attempted"
-=======
->>>>>>> 1599ea8f
 
 	account auditLogType = "account"
 	team    auditLogType = "team"
@@ -57,14 +54,9 @@
 	UserConfirmationRequestedAction: user,
 	UserRepeatedSignUpAction:        user,
 	GenerateRecoveryCodesAction:     user,
-<<<<<<< HEAD
-	EnrollFactorAction:              user,
-	CreateChallengeAction:           user,
-	VerifyFactorAction:              user,
-=======
 	EnrollFactorAction:              factor,
 	CreateChallengeAction:           factor,
->>>>>>> 1599ea8f
+	VerifyFactorAction:              factor,
 }
 
 // AuditLogEntry is the database model for audit log entries.
