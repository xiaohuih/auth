--- conflicted
+++ resolved
@@ -39,16 +39,13 @@
 // GrantParams is used to pass session-specific parameters when issuing a new
 // refresh token to authenticated users.
 type GrantParams struct {
+	FactorID string
 }
 
 // GrantAuthenticatedUser creates a refresh token for the provided user.
-<<<<<<< HEAD
-func GrantAuthenticatedUser(tx *storage.Connection, user *User, factorID string) (*RefreshToken, error) {
-	return createRefreshToken(tx, user, nil, factorID)
-=======
+
 func GrantAuthenticatedUser(tx *storage.Connection, user *User, params GrantParams) (*RefreshToken, error) {
 	return createRefreshToken(tx, user, nil, &params)
->>>>>>> 65d45263
 }
 
 // GrantRefreshTokenSwap swaps a refresh token for a new one, revoking the provided token.
@@ -64,11 +61,8 @@
 		if terr = tx.UpdateOnly(token, "revoked"); terr != nil {
 			return terr
 		}
-<<<<<<< HEAD
-		newToken, terr = createRefreshToken(rtx, user, token, "")
-=======
+
 		newToken, terr = createRefreshToken(rtx, user, token, nil)
->>>>>>> 65d45263
 		return terr
 	})
 	return newToken, err
@@ -108,11 +102,7 @@
 	return refreshToken, nil
 }
 
-<<<<<<< HEAD
-func createRefreshToken(tx *storage.Connection, user *User, oldToken *RefreshToken, factorID string) (*RefreshToken, error) {
-=======
 func createRefreshToken(tx *storage.Connection, user *User, oldToken *RefreshToken, params *GrantParams) (*RefreshToken, error) {
->>>>>>> 65d45263
 	token := &RefreshToken{
 		UserID: user.ID,
 		Token:  crypto.SecureToken(),
@@ -122,7 +112,7 @@
 		token.Parent = storage.NullString(oldToken.Token)
 		token.SessionId = oldToken.SessionId
 	} else {
-		session, err := CreateSession(tx, user, factorID)
+		session, err := CreateSession(tx, user, params.FactorID)
 		if err != nil {
 			return nil, errors.Wrap(err, "Error generated unique session id")
 		}
